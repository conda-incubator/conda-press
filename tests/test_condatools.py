import os
import sys
import ast
import stat
import glob
import subprocess

import pytest

from conda_press.condatools import SYSTEM, SO_EXT, artifact_to_wheel, ArtifactInfo


ON_LINUX = (SYSTEM == "Linux")
ON_WINDOWS = (SYSTEM == "Windows")
ON_MAC = (SYSTEM == "Darwin")

skip_if_not_on_linux = pytest.mark.skipif(not ON_LINUX, reason="can only be run on Linux")
skip_if_on_windows = pytest.mark.skipif(ON_WINDOWS, reason="can not be run on Windows")


def isexecutable(filepath):
    if ON_WINDOWS:
        # punt on this assert for now
        return True
    st = os.stat(filepath)
    return bool(st.st_mode & stat.S_IXUSR)


def test_no_symlinks(pip_install_artifact, xonsh):
    # pip cannot unpack real symlinks, so insure it isn't
    wheel, test_env, sp = pip_install_artifact("re2=2016.11.01", include_requirements=False)
    if ON_WINDOWS:
        should_be_symlink = os.path.join(sp, 'Library', 'bin', 're2' + SO_EXT)
    else:
        should_be_symlink = os.path.join(sp, 'lib', 'libre2' + SO_EXT)
    assert os.path.isfile(should_be_symlink)
    assert not os.path.islink(should_be_symlink)
    # check the license file
    assert os.path.isfile(os.path.join(sp, 're2-2016.11.01.dist-info/LICENSE'))


@skip_if_not_on_linux
def test_scripts_to_bin(pip_install_artifact):
    wheel, test_env, sp = pip_install_artifact("patchelf=0.9", include_requirements=False)
    exc = os.path.join(test_env, 'bin', 'patchelf')
    assert os.path.isfile(exc)
    assert isexecutable(exc)
    proc = subprocess.run([exc, "--version"], check=True, encoding="utf-8", stdout=subprocess.PIPE)
    assert proc.stdout.strip() == "patchelf 0.9"


def test_entrypoints(pip_install_artifact):
    wheel, test_env, sp = pip_install_artifact("noarch/conda-smithy=3.3.2", include_requirements=False)
    if ON_WINDOWS:
        exc = os.path.join(test_env, 'Scripts', 'conda-smithy.exe')
    else:
        exc = os.path.join(test_env, 'bin', 'conda-smithy')
    assert os.path.isfile(exc)
    assert isexecutable(exc)


def test_numpy(pip_install_artifact):
    wheel, test_env, sp = pip_install_artifact("numpy=1.14.6", include_requirements=False)
    if ON_WINDOWS:
        exc = os.path.join(sp, 'Scripts', 'f2py.py')
    else:
        exc = os.path.join(sp, 'bin', 'f2py')
    assert os.path.isfile(exc)
    assert isexecutable(exc)
    with open(exc, 'r') as f:
        shebang = f.readline()
    assert shebang.startswith('#!')
    assert 'conda' not in shebang
    assert 'python' in shebang
    # check rpath changes
    if ON_LINUX:
        multiarray = glob.glob(os.path.join(sp, 'numpy', 'core', 'multiarray.*so'))
        malib = multiarray[-1]
        proc = subprocess.run(['patchelf', '--print-rpath', malib], check=True, encoding="utf-8", stdout=subprocess.PIPE)
        assert "lib" in proc.stdout


def test_libcblas(pip_install_artifact):
    wheel, test_env, sp = pip_install_artifact("libcblas=3.8.0=4_mkl", include_requirements=False)
    if SYSTEM == "Linux":
        fname = os.path.join(sp, 'lib', 'libcblas.so.3')
    elif SYSTEM == "Darwin":
        fname = os.path.join(sp, 'lib', "libcblas.3.dylib")
    elif SYSTEM == "Windows":
        fname = os.path.join(sp, 'Library', 'bin', "libcblas.dll")
    else:
        fname = None
    assert os.path.isfile(fname)


def test_nasm_executes(pip_install_artifact):
    wheel, test_env, sp = pip_install_artifact("nasm=2.13.02", include_requirements=False)
    if ON_WINDOWS:
        exc = os.path.join(test_env, 'Scripts', 'nasm.bat')
    else:
        exc = os.path.join(test_env, 'bin', 'nasm')
    assert os.path.isfile(exc)
    assert isexecutable(exc)
    proc = subprocess.run([exc, "-v"], check=True, encoding="utf-8", stdout=subprocess.PIPE)
    assert proc.stdout.strip().startswith("NASM version 2.13.02")


def test_xz_tree(pip_install_artifact_tree):
    # tests that execuatbles which link to lib work
    wheels, test_env, sp = pip_install_artifact_tree("xz=5.2.4")
    if ON_WINDOWS:
        exc = os.path.join(test_env, 'Scripts', 'xz.bat')
    else:
        exc = os.path.join(test_env, 'bin', 'xz')
    assert os.path.isfile(exc)
    assert isexecutable(exc)
    proc = subprocess.run([exc, "--version"], check=True, encoding="utf-8", stdout=subprocess.PIPE)
    assert proc.stdout.strip().startswith("xz (XZ Utils) 5.2.4")


def test_python(pip_install_artifact_tree, xonsh):
    # this tests that PYTHONPATH is getting set properly
    spec = "python={0}.{1}.{2}".format(*sys.version_info[:3])
    wheels, test_env, sp = pip_install_artifact_tree(spec)
    if ON_WINDOWS:
        exc = os.path.join(test_env, 'Scripts', 'python.bat')
    else:
        exc = os.path.join(test_env, 'bin', 'python')
    assert os.path.isfile(exc)
    assert isexecutable(exc)
    proc = subprocess.run([exc, "--version"], check=True, encoding="utf-8", stdout=subprocess.PIPE)
    assert proc.stdout.strip().startswith("Python {0}.{1}.{2}".format(*sys.version_info[:3]))
    # now check that site-packages is in sys.path
    proc = subprocess.run([exc, "-c", "import sys; print(sys.path)"], check=True, encoding="utf-8", stdout=subprocess.PIPE)
    out = proc.stdout.strip()
    sys_path = ast.literal_eval(out)
    norm_sys_path = [os.path.normpath(p) for p in sys_path]
    norm_sp = os.path.normpath(sp)
    assert norm_sp in norm_sys_path


def test_click(pip_install_artifact_tree, xonsh):
    # tests that we can create a click package
    # see https://github.com/regro/conda-press/issues/15
    wheels, test_env, sp = pip_install_artifact_tree("click=7.0=py_0", skip_python=True)


@skip_if_on_windows
def test_uvloop(pip_install_artifact_tree, xonsh):
    wheel, test_env, sp = pip_install_artifact_tree("uvloop=0.12.2", skip_python=True, fatten=True)


def test_exclude_add_deps(xonsh, data_folder, tmpdir):
    with tmpdir.as_cwd():
        conda_pkg = os.path.join(data_folder, "test-deps-0.0.1-py_0.tar.bz2")
        wheel = artifact_to_wheel(conda_pkg)
        assert "opencv" in wheel.artifact_info.run_requirements

        wheel = artifact_to_wheel(conda_pkg, exclude_deps=["opencv"])
        assert "opencv" not in wheel.artifact_info.run_requirements

        wheel = artifact_to_wheel(
            conda_pkg, exclude_deps=["opencv"], add_deps=["opencv-python"]
        )
        assert "opencv" not in wheel.artifact_info.run_requirements
        assert "opencv-python" in wheel.artifact_info.run_requirements

        wheel = artifact_to_wheel(
            conda_pkg, add_deps=["six"]
        )
        assert "opencv" in wheel.artifact_info.run_requirements
        assert "six" in wheel.artifact_info.run_requirements


<<<<<<< HEAD
@pytest.mark.parametrize("extension", [".tar", ".tar.gz", ".tar.bz2", ".zip"])
def test_from_tarballs(xonsh, tmpdir, data_folder, extension):
    ArtifactInfo.from_tarball(os.path.join(data_folder, f"test-deps-0.0.1-py_0{extension}"))
=======
def test_xeus_python(pip_install_artifact_tree, xonsh):
    wheel, test_env, sp = pip_install_artifact_tree("xeus-python=0.5.1", skip_python=True, fatten=True)
>>>>>>> 7d0c176a
<|MERGE_RESOLUTION|>--- conflicted
+++ resolved
@@ -172,11 +172,10 @@
         assert "six" in wheel.artifact_info.run_requirements
 
 
-<<<<<<< HEAD
 @pytest.mark.parametrize("extension", [".tar", ".tar.gz", ".tar.bz2", ".zip"])
 def test_from_tarballs(xonsh, tmpdir, data_folder, extension):
     ArtifactInfo.from_tarball(os.path.join(data_folder, f"test-deps-0.0.1-py_0{extension}"))
-=======
+
+
 def test_xeus_python(pip_install_artifact_tree, xonsh):
-    wheel, test_env, sp = pip_install_artifact_tree("xeus-python=0.5.1", skip_python=True, fatten=True)
->>>>>>> 7d0c176a
+    wheel, test_env, sp = pip_install_artifact_tree("xeus-python=0.5.1", skip_python=True, fatten=True)