import os
import sys
import ast
import stat
import glob
import subprocess

import pytest

<<<<<<< HEAD
from conda_press.condatools import SYSTEM, SO_EXT, artifact_to_wheel, ArtifactInfo
=======
from conda_press.condatools import SYSTEM, SO_EXT, artifact_to_wheel, get_only_deps_on_pypi
>>>>>>> 12c9e14b


ON_LINUX = (SYSTEM == "Linux")
ON_WINDOWS = (SYSTEM == "Windows")
ON_MAC = (SYSTEM == "Darwin")

skip_if_not_on_linux = pytest.mark.skipif(not ON_LINUX, reason="can only be run on Linux")
skip_if_on_windows = pytest.mark.skipif(ON_WINDOWS, reason="can not be run on Windows")


def isexecutable(filepath):
    if ON_WINDOWS:
        # punt on this assert for now
        return True
    st = os.stat(filepath)
    return bool(st.st_mode & stat.S_IXUSR)


def test_no_symlinks(pip_install_artifact, xonsh):
    # pip cannot unpack real symlinks, so insure it isn't
    wheel, test_env, sp = pip_install_artifact("re2=2016.11.01", include_requirements=False)
    if ON_WINDOWS:
        should_be_symlink = os.path.join(sp, 'Library', 'bin', 're2' + SO_EXT)
    else:
        should_be_symlink = os.path.join(sp, 'lib', 'libre2' + SO_EXT)
    assert os.path.isfile(should_be_symlink)
    assert not os.path.islink(should_be_symlink)
    # check the license file
    assert os.path.isfile(os.path.join(sp, 're2-2016.11.01.dist-info/LICENSE'))


@skip_if_not_on_linux
def test_scripts_to_bin(pip_install_artifact):
    wheel, test_env, sp = pip_install_artifact("patchelf=0.9", include_requirements=False)
    exc = os.path.join(test_env, 'bin', 'patchelf')
    assert os.path.isfile(exc)
    assert isexecutable(exc)
    proc = subprocess.run([exc, "--version"], check=True, encoding="utf-8", stdout=subprocess.PIPE)
    assert proc.stdout.strip() == "patchelf 0.9"


def test_entrypoints(pip_install_artifact):
    wheel, test_env, sp = pip_install_artifact("noarch/conda-smithy=3.3.2", include_requirements=False)
    if ON_WINDOWS:
        exc = os.path.join(test_env, 'Scripts', 'conda-smithy.exe')
    else:
        exc = os.path.join(test_env, 'bin', 'conda-smithy')
    assert os.path.isfile(exc)
    assert isexecutable(exc)


def test_numpy(pip_install_artifact):
    wheel, test_env, sp = pip_install_artifact("numpy=1.14.6", include_requirements=False)
    if ON_WINDOWS:
        exc = os.path.join(sp, 'Scripts', 'f2py.py')
    else:
        exc = os.path.join(sp, 'bin', 'f2py')
    assert os.path.isfile(exc)
    assert isexecutable(exc)
    with open(exc, 'r') as f:
        shebang = f.readline()
    assert shebang.startswith('#!')
    assert 'conda' not in shebang
    assert 'python' in shebang
    # check rpath changes
    if ON_LINUX:
        multiarray = glob.glob(os.path.join(sp, 'numpy', 'core', 'multiarray.*so'))
        malib = multiarray[-1]
        proc = subprocess.run(['patchelf', '--print-rpath', malib], check=True, encoding="utf-8", stdout=subprocess.PIPE)
        assert "lib" in proc.stdout


def test_libcblas(pip_install_artifact):
    wheel, test_env, sp = pip_install_artifact("libcblas=3.8.0=4_mkl", include_requirements=False)
    if SYSTEM == "Linux":
        fname = os.path.join(sp, 'lib', 'libcblas.so.3')
    elif SYSTEM == "Darwin":
        fname = os.path.join(sp, 'lib', "libcblas.3.dylib")
    elif SYSTEM == "Windows":
        fname = os.path.join(sp, 'Library', 'bin', "libcblas.dll")
    else:
        fname = None
    assert os.path.isfile(fname)


def test_nasm_executes(pip_install_artifact):
    wheel, test_env, sp = pip_install_artifact("nasm=2.13.02", include_requirements=False)
    if ON_WINDOWS:
        exc = os.path.join(test_env, 'Scripts', 'nasm.bat')
    else:
        exc = os.path.join(test_env, 'bin', 'nasm')
    assert os.path.isfile(exc)
    assert isexecutable(exc)
    proc = subprocess.run([exc, "-v"], check=True, encoding="utf-8", stdout=subprocess.PIPE)
    assert proc.stdout.strip().startswith("NASM version 2.13.02")


def test_xz_tree(pip_install_artifact_tree):
    # tests that execuatbles which link to lib work
    wheels, test_env, sp = pip_install_artifact_tree("xz=5.2.4")
    if ON_WINDOWS:
        exc = os.path.join(test_env, 'Scripts', 'xz.bat')
    else:
        exc = os.path.join(test_env, 'bin', 'xz')
    assert os.path.isfile(exc)
    assert isexecutable(exc)
    proc = subprocess.run([exc, "--version"], check=True, encoding="utf-8", stdout=subprocess.PIPE)
    assert proc.stdout.strip().startswith("xz (XZ Utils) 5.2.4")


def test_python(pip_install_artifact_tree, xonsh):
    # this tests that PYTHONPATH is getting set properly
    spec = "python={0}.{1}.{2}".format(*sys.version_info[:3])
    wheels, test_env, sp = pip_install_artifact_tree(spec)
    if ON_WINDOWS:
        exc = os.path.join(test_env, 'Scripts', 'python.bat')
    else:
        exc = os.path.join(test_env, 'bin', 'python')
    assert os.path.isfile(exc)
    assert isexecutable(exc)
    proc = subprocess.run([exc, "--version"], check=True, encoding="utf-8", stdout=subprocess.PIPE)
    assert proc.stdout.strip().startswith("Python {0}.{1}.{2}".format(*sys.version_info[:3]))
    # now check that site-packages is in sys.path
    proc = subprocess.run([exc, "-c", "import sys; print(sys.path)"], check=True, encoding="utf-8", stdout=subprocess.PIPE)
    out = proc.stdout.strip()
    sys_path = ast.literal_eval(out)
    norm_sys_path = [os.path.normpath(p) for p in sys_path]
    norm_sp = os.path.normpath(sp)
    assert norm_sp in norm_sys_path


def test_click(pip_install_artifact_tree, xonsh):
    # tests that we can create a click package
    # see https://github.com/regro/conda-press/issues/15
    wheels, test_env, sp = pip_install_artifact_tree("click=7.0=py_0", skip_python=True)


@skip_if_on_windows
def test_uvloop(pip_install_artifact_tree, xonsh):
    wheel, test_env, sp = pip_install_artifact_tree("uvloop=0.12.2", skip_python=True, fatten=True)


def test_exclude_add_deps(xonsh, data_folder, tmpdir):
    with tmpdir.as_cwd():
        conda_pkg = os.path.join(data_folder, "test-deps-0.0.1-py_0.tar.bz2")
        wheel = artifact_to_wheel(conda_pkg)
        assert "opencv" in wheel.artifact_info.run_requirements

        wheel = artifact_to_wheel(conda_pkg, exclude_deps=["opencv"])
        assert "opencv" not in wheel.artifact_info.run_requirements

        wheel = artifact_to_wheel(
            conda_pkg, exclude_deps=["opencv"], add_deps=["opencv-python"]
        )
        assert "opencv" not in wheel.artifact_info.run_requirements
        assert "opencv-python" in wheel.artifact_info.run_requirements

        wheel = artifact_to_wheel(
            conda_pkg, add_deps=["six"]
        )
        assert "opencv" in wheel.artifact_info.run_requirements
        assert "six" in wheel.artifact_info.run_requirements


<<<<<<< HEAD
@pytest.mark.parametrize("extension", [".tar", ".tar.gz", ".tar.bz2", ".zip"])
def test_from_tarballs(xonsh, tmpdir, data_folder, extension):
    ArtifactInfo.from_tarball(os.path.join(data_folder, f"test-deps-0.0.1-py_0{extension}"))
=======
def test_get_only_deps_on_pypi_by_artifact(tmpdir, xonsh, data_folder):
    with tmpdir.as_cwd():
        conda_pkg = os.path.join(data_folder, "test-deps-0.0.1-py_0.tar.bz2")
        wheel = artifact_to_wheel(conda_pkg, add_deps=["pytest"], only_pypi=True)
        assert "opencv" not in wheel.artifact_info.run_requirements
        assert "pytest" in wheel.artifact_info.run_requirements


def test_get_only_deps_on_pypi():
    assert get_only_deps_on_pypi(["pytest", "pytest-xdist"]) == {"pytest", "pytest-xdist"}
    assert get_only_deps_on_pypi(["pytest", "NOT_PACKAGE_000"]) == {"pytest"}
    assert get_only_deps_on_pypi(["pytest", "requests"]) == {"pytest", "requests"}
>>>>>>> 12c9e14b


def test_xeus_python(pip_install_artifact_tree, xonsh):
    wheel, test_env, sp = pip_install_artifact_tree("xeus-python=0.5.1", skip_python=True, fatten=True)<|MERGE_RESOLUTION|>--- conflicted
+++ resolved
@@ -7,11 +7,7 @@
 
 import pytest
 
-<<<<<<< HEAD
-from conda_press.condatools import SYSTEM, SO_EXT, artifact_to_wheel, ArtifactInfo
-=======
-from conda_press.condatools import SYSTEM, SO_EXT, artifact_to_wheel, get_only_deps_on_pypi
->>>>>>> 12c9e14b
+from conda_press.condatools import SYSTEM, SO_EXT, artifact_to_wheel, ArtifactInfo, get_only_deps_on_pypi
 
 
 ON_LINUX = (SYSTEM == "Linux")
@@ -176,11 +172,12 @@
         assert "six" in wheel.artifact_info.run_requirements
 
 
-<<<<<<< HEAD
+
 @pytest.mark.parametrize("extension", [".tar", ".tar.gz", ".tar.bz2", ".zip"])
 def test_from_tarballs(xonsh, tmpdir, data_folder, extension):
     ArtifactInfo.from_tarball(os.path.join(data_folder, f"test-deps-0.0.1-py_0{extension}"))
-=======
+
+    
 def test_get_only_deps_on_pypi_by_artifact(tmpdir, xonsh, data_folder):
     with tmpdir.as_cwd():
         conda_pkg = os.path.join(data_folder, "test-deps-0.0.1-py_0.tar.bz2")
@@ -193,7 +190,6 @@
     assert get_only_deps_on_pypi(["pytest", "pytest-xdist"]) == {"pytest", "pytest-xdist"}
     assert get_only_deps_on_pypi(["pytest", "NOT_PACKAGE_000"]) == {"pytest"}
     assert get_only_deps_on_pypi(["pytest", "requests"]) == {"pytest", "requests"}
->>>>>>> 12c9e14b
 
 
 def test_xeus_python(pip_install_artifact_tree, xonsh):
